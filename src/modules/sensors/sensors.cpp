--- conflicted
+++ resolved
@@ -263,11 +263,8 @@
 		int rc_map_return_sw;
 		int rc_map_posctl_sw;
 		int rc_map_loiter_sw;
-<<<<<<< HEAD
+		int rc_map_acro_sw;
 		int rc_map_offboard_sw;
-=======
-		int rc_map_acro_sw;
->>>>>>> fb801b6f
 
 		int rc_map_flaps;
 
@@ -283,21 +280,15 @@
 		float rc_posctl_th;
 		float rc_return_th;
 		float rc_loiter_th;
-<<<<<<< HEAD
+		float rc_acro_th;
 		float rc_offboard_th;
-=======
-		float rc_acro_th;
->>>>>>> fb801b6f
 		bool rc_assist_inv;
 		bool rc_auto_inv;
 		bool rc_posctl_inv;
 		bool rc_return_inv;
 		bool rc_loiter_inv;
-<<<<<<< HEAD
+		bool rc_acro_inv;
 		bool rc_offboard_inv;
-=======
-		bool rc_acro_inv;
->>>>>>> fb801b6f
 
 		float battery_voltage_scaling;
 		float battery_current_scaling;
@@ -330,11 +321,8 @@
 		param_t rc_map_return_sw;
 		param_t rc_map_posctl_sw;
 		param_t rc_map_loiter_sw;
-<<<<<<< HEAD
+		param_t rc_map_acro_sw;
 		param_t rc_map_offboard_sw;
-=======
-		param_t rc_map_acro_sw;
->>>>>>> fb801b6f
 
 		param_t rc_map_flaps;
 
@@ -350,11 +338,8 @@
 		param_t rc_posctl_th;
 		param_t rc_return_th;
 		param_t rc_loiter_th;
-<<<<<<< HEAD
+		param_t rc_acro_th;
 		param_t rc_offboard_th;
-=======
-		param_t rc_acro_th;
->>>>>>> fb801b6f
 
 		param_t battery_voltage_scaling;
 		param_t battery_current_scaling;
@@ -555,11 +540,8 @@
 	/* optional mode switches, not mapped per default */
 	_parameter_handles.rc_map_posctl_sw = param_find("RC_MAP_POSCTL_SW");
 	_parameter_handles.rc_map_loiter_sw = param_find("RC_MAP_LOITER_SW");
-<<<<<<< HEAD
+	_parameter_handles.rc_map_acro_sw = param_find("RC_MAP_ACRO_SW");
 	_parameter_handles.rc_map_offboard_sw = param_find("RC_MAP_OFFB_SW");
-=======
-	_parameter_handles.rc_map_acro_sw = param_find("RC_MAP_ACRO_SW");
->>>>>>> fb801b6f
 
 	_parameter_handles.rc_map_aux1 = param_find("RC_MAP_AUX1");
 	_parameter_handles.rc_map_aux2 = param_find("RC_MAP_AUX2");
@@ -574,11 +556,8 @@
 	_parameter_handles.rc_posctl_th = param_find("RC_POSCTL_TH");
 	_parameter_handles.rc_return_th = param_find("RC_RETURN_TH");
 	_parameter_handles.rc_loiter_th = param_find("RC_LOITER_TH");
-<<<<<<< HEAD
+	_parameter_handles.rc_acro_th = param_find("RC_ACRO_TH");
 	_parameter_handles.rc_offboard_th = param_find("RC_OFFB_TH");
-=======
-	_parameter_handles.rc_acro_th = param_find("RC_ACRO_TH");
->>>>>>> fb801b6f
 
 	/* gyro offsets */
 	_parameter_handles.gyro_offset[0] = param_find("SENS_GYRO_XOFF");
@@ -722,11 +701,11 @@
 		warnx("%s", paramerr);
 	}
 
-<<<<<<< HEAD
+	if (param_get(_parameter_handles.rc_map_acro_sw, &(_parameters.rc_map_acro_sw)) != OK) {
+		warnx("%s", paramerr);
+	}
+
 	if (param_get(_parameter_handles.rc_map_offboard_sw, &(_parameters.rc_map_offboard_sw)) != OK) {
-=======
-	if (param_get(_parameter_handles.rc_map_acro_sw, &(_parameters.rc_map_acro_sw)) != OK) {
->>>>>>> fb801b6f
 		warnx("%s", paramerr);
 	}
 
@@ -755,15 +734,12 @@
 	param_get(_parameter_handles.rc_loiter_th, &(_parameters.rc_loiter_th));
 	_parameters.rc_loiter_inv = (_parameters.rc_loiter_th < 0);
 	_parameters.rc_loiter_th = fabs(_parameters.rc_loiter_th);
-<<<<<<< HEAD
+	param_get(_parameter_handles.rc_acro_th, &(_parameters.rc_acro_th));
+	_parameters.rc_acro_inv = (_parameters.rc_acro_th < 0);
+	_parameters.rc_acro_th = fabs(_parameters.rc_acro_th);
 	param_get(_parameter_handles.rc_offboard_th, &(_parameters.rc_offboard_th));
 	_parameters.rc_offboard_inv = (_parameters.rc_offboard_th < 0);
 	_parameters.rc_offboard_th = fabs(_parameters.rc_offboard_th);
-=======
-	param_get(_parameter_handles.rc_acro_th, &(_parameters.rc_acro_th));
-	_parameters.rc_acro_inv = (_parameters.rc_acro_th < 0);
-	_parameters.rc_acro_th = fabs(_parameters.rc_acro_th);
->>>>>>> fb801b6f
 
 	/* update RC function mappings */
 	_rc.function[THROTTLE] = _parameters.rc_map_throttle - 1;
@@ -775,11 +751,8 @@
 	_rc.function[RETURN] = _parameters.rc_map_return_sw - 1;
 	_rc.function[POSCTL] = _parameters.rc_map_posctl_sw - 1;
 	_rc.function[LOITER] = _parameters.rc_map_loiter_sw - 1;
-<<<<<<< HEAD
+	_rc.function[ACRO] = _parameters.rc_map_acro_sw - 1;
 	_rc.function[OFFBOARD] = _parameters.rc_map_offboard_sw - 1;
-=======
-	_rc.function[ACRO] = _parameters.rc_map_acro_sw - 1;
->>>>>>> fb801b6f
 
 	_rc.function[FLAPS] = _parameters.rc_map_flaps - 1;
 
@@ -1565,11 +1538,8 @@
 			manual.posctl_switch = get_rc_sw2pos_position(POSCTL, _parameters.rc_posctl_th, _parameters.rc_posctl_inv);
 			manual.return_switch = get_rc_sw2pos_position(RETURN, _parameters.rc_return_th, _parameters.rc_return_inv);
 			manual.loiter_switch = get_rc_sw2pos_position(LOITER, _parameters.rc_loiter_th, _parameters.rc_loiter_inv);
-<<<<<<< HEAD
+			manual.acro_switch = get_rc_sw2pos_position(ACRO, _parameters.rc_acro_th, _parameters.rc_acro_inv);
 			manual.offboard_switch = get_rc_sw2pos_position(OFFBOARD, _parameters.rc_offboard_th, _parameters.rc_offboard_inv);
-=======
-			manual.acro_switch = get_rc_sw2pos_position(ACRO, _parameters.rc_acro_th, _parameters.rc_acro_inv);
->>>>>>> fb801b6f
 
 			/* publish manual_control_setpoint topic */
 			if (_manual_control_pub > 0) {
