--- conflicted
+++ resolved
@@ -58,13 +58,11 @@
 #include <uORB/uORB.h>
 #include <drivers/drv_gyro.h>
 #include <uORB/topics/vehicle_control_mode.h>
-#include <uORB/topics/actuator_armed.h>
 #include <uORB/topics/vehicle_attitude.h>
 #include <uORB/topics/vehicle_attitude_setpoint.h>
 #include <uORB/topics/manual_control_setpoint.h>
 #include <uORB/topics/offboard_control_setpoint.h>
 #include <uORB/topics/vehicle_rates_setpoint.h>
-#include <uORB/topics/vehicle_control_debug.h>
 #include <uORB/topics/sensor_combined.h>
 #include <uORB/topics/actuator_controls.h>
 #include <uORB/topics/parameter_update.h>
@@ -83,10 +81,6 @@
 static bool thread_should_exit;
 static int mc_task;
 static bool motor_test_mode = false;
-
-static orb_advert_t actuator_pub;
-static orb_advert_t control_debug_pub;
-
 
 static int
 mc_thread_main(int argc, char *argv[])
@@ -94,8 +88,6 @@
 	/* declare and safely initialize all structs */
 	struct vehicle_control_mode_s control_mode;
 	memset(&control_mode, 0, sizeof(control_mode));
-	struct actuator_armed_s armed;
-	memset(&armed, 0, sizeof(armed));
 	struct vehicle_attitude_s att;
 	memset(&att, 0, sizeof(att));
 	struct vehicle_attitude_setpoint_s att_sp;
@@ -112,16 +104,12 @@
 	struct actuator_controls_s actuators;
 	memset(&actuators, 0, sizeof(actuators));
 
-	struct vehicle_control_debug_s control_debug;
-	memset(&control_debug, 0, sizeof(control_debug));
-
 	/* subscribe to attitude, motor setpoints and system state */
 	int att_sub = orb_subscribe(ORB_ID(vehicle_attitude));
 	int param_sub = orb_subscribe(ORB_ID(parameter_update));
 	int att_setpoint_sub = orb_subscribe(ORB_ID(vehicle_attitude_setpoint));
 	int setpoint_sub = orb_subscribe(ORB_ID(offboard_control_setpoint));
 	int control_mode_sub = orb_subscribe(ORB_ID(vehicle_control_mode));
-	int armed_sub = orb_subscribe(ORB_ID(actuator_armed));
 	int manual_sub = orb_subscribe(ORB_ID(manual_control_setpoint));
 	int sensor_sub = orb_subscribe(ORB_ID(sensor_combined));
 
@@ -142,10 +130,8 @@
 	for (unsigned i = 0; i < NUM_ACTUATOR_CONTROLS; i++) {
 		actuators.control[i] = 0.0f;
 	}
-	
-	control_debug_pub = orb_advertise(ORB_ID(vehicle_control_debug), &control_debug);
-
-	actuator_pub = orb_advertise(ORB_ID_VEHICLE_ATTITUDE_CONTROLS, &actuators);
+
+	orb_advert_t actuator_pub = orb_advertise(ORB_ID_VEHICLE_ATTITUDE_CONTROLS, &actuators);
 	orb_advert_t att_sp_pub = orb_advertise(ORB_ID(vehicle_attitude_setpoint), &att_sp);
 	orb_advert_t rates_sp_pub = orb_advertise(ORB_ID(vehicle_rates_setpoint), &rates_sp);
 	int rates_sp_sub = orb_subscribe(ORB_ID(vehicle_rates_setpoint));
@@ -161,20 +147,18 @@
 	/* store last control mode to detect mode switches */
 	bool flag_control_manual_enabled = false;
 	bool flag_control_attitude_enabled = false;
-	bool flag_armed = false;
-	bool flag_control_position_enabled = false;
-	bool flag_control_velocity_enabled = false;
 
 	/* store if yaw position or yaw speed has been changed */
 	bool control_yaw_position = true;
 
 	/* store if we stopped a yaw movement */
-	bool first_time_after_yaw_speed_control = true;
+	bool reset_yaw_sp = true;
 
 	/* prepare the handle for the failsafe throttle */
 	param_t failsafe_throttle_handle = param_find("MC_RCLOSS_THR");
 	float failsafe_throttle = 0.0f;
 
+
 	while (!thread_should_exit) {
 
 		/* wait for a sensor update, check for exit condition every 500 ms */
@@ -187,6 +171,7 @@
 		} else if (ret == 0) {
 			/* no return value, ignore */
 		} else {
+
 			/* only update parameters if they changed */
 			if (fds[1].revents & POLLIN) {
 				/* read from param to clear updated flag */
@@ -208,12 +193,6 @@
 
 				if (updated) {
 					orb_copy(ORB_ID(vehicle_control_mode), control_mode_sub, &control_mode);
-				}
-
-				orb_check(armed_sub, &updated);
-
-				if (updated) {
-					orb_copy(ORB_ID(actuator_armed), armed_sub, &armed);
 				}
 
 				/* get a local copy of manual setpoint */
@@ -231,6 +210,7 @@
 
 				/* get a local copy of the current sensor values */
 				orb_copy(ORB_ID(sensor_combined), sensor_sub, &raw);
+
 
 				/** STEP 1: Define which input is the dominating control input */
 				if (control_mode.flag_control_offboard_enabled) {
@@ -256,45 +236,26 @@
 					}
 
 
-<<<<<<< HEAD
-				} else if (control_mode.flag_control_manual_enabled) {			
+				} else if (control_mode.flag_control_manual_enabled) {
+					/* direct manual input */
 					if (control_mode.flag_control_attitude_enabled) {
+						/* control attitude, update attitude setpoint depending on mode */
 						/* initialize to current yaw if switching to manual or att control */
 						if (control_mode.flag_control_attitude_enabled != flag_control_attitude_enabled ||
-						    control_mode.flag_control_manual_enabled != flag_control_manual_enabled ||
-						    armed.armed != flag_armed) {
-=======
-				} else if (state.flag_control_manual_enabled) {
-					/* direct manual input */
-					if (state.flag_control_attitude_enabled) {
-						/* Control attitude, update attitude setpoint depending on SAS mode:
-						 * VEHICLE_MANUAL_SAS_MODE_ROLL_PITCH_ABS_YAW_ABS: roll, pitch, yaw, thrust
-						 * VEHICLE_MANUAL_SAS_MODE_ALTITUDE: roll, pitch, yaw
-						 * VEHICLE_MANUAL_SAS_MODE_SIMPLE: yaw
-						 * */
-
-						/* initialize to current yaw if switching to manual or att control */
-						if (state.flag_control_attitude_enabled != flag_control_attitude_enabled ||
-							state.flag_control_manual_enabled != flag_control_manual_enabled ||
-							state.flag_system_armed != flag_system_armed) {
->>>>>>> a013fc5d
+								control_mode.flag_control_manual_enabled != flag_control_manual_enabled) {
 							att_sp.yaw_body = att.yaw;
 						}
 
 						static bool rc_loss_first_time = true;
 
 						/* if the RC signal is lost, try to stay level and go slowly back down to ground */
-<<<<<<< HEAD
-
-						rc_loss_first_time = true;
-=======
-						if (state.rc_signal_lost) {
-							if (state.manual_sas_mode != VEHICLE_MANUAL_SAS_MODE_SIMPLE) {
-								/* Don't reset attitude setpoint in SIMPLE SAS mode, it's handled by position controller. */
+						if (control_mode.failsave_highlevel) {
+							if (!control_mode.flag_control_position_enabled) {
+								/* Don't reset attitude setpoint in position control mode, it's handled by position controller. */
 								att_sp.roll_body = 0.0f;
 								att_sp.pitch_body = 0.0f;
 
-								if (state.manual_sas_mode != VEHICLE_MANUAL_SAS_MODE_ALTITUDE) {
+								if (!control_mode.flag_control_altitude_enabled) {
 									/* Don't touch throttle in modes with altitude hold, it's handled by position controller.
 									 *
 									 * Only go to failsafe throttle if last known throttle was
@@ -321,88 +282,38 @@
 							 */
 							if (rc_loss_first_time)
 								att_sp.yaw_body = att.yaw;
->>>>>>> a013fc5d
-
-						att_sp.roll_body = manual.roll;
-						att_sp.pitch_body = manual.pitch;
-
-						/* set attitude if arming */
-						if (!flag_control_attitude_enabled && armed.armed) {
-							att_sp.yaw_body = att.yaw;
-						}
-
-<<<<<<< HEAD
-						/* only move setpoint if manual input is != 0 */
-						if ((manual.yaw < -0.01f || 0.01f < manual.yaw) && manual.throttle > 0.1f) {
-							rates_sp.yaw = manual.yaw;
-							control_yaw_position = false;
-							first_time_after_yaw_speed_control = true;
+
+							rc_loss_first_time = false;
 
 						} else {
-							if (first_time_after_yaw_speed_control) {
-=======
-							/* control yaw in all SAS modes */
-							/* set yaw if arming */
-							if (!flag_control_attitude_enabled && state.flag_system_armed) {
->>>>>>> a013fc5d
-								att_sp.yaw_body = att.yaw;
-								first_time_after_yaw_speed_control = false;
+							rc_loss_first_time = true;
+
+							/* control yaw in all manual / assisted modes */
+							/* set yaw if arming or switching to attitude stabilized mode */
+							if (!flag_control_attitude_enabled) {
+								reset_yaw_sp = true;
 							}
 
-<<<<<<< HEAD
-							control_yaw_position = true;
-						}
-
-						att_sp.thrust = manual.throttle;
-						att_sp.timestamp = hrt_absolute_time();
-
-						/* STEP 2: publish the controller output */
-						orb_publish(ORB_ID(vehicle_attitude_setpoint), att_sp_pub, &att_sp);
-
-
-=======
-							/* act if stabilization is active or if the (nonsense) direct pass through mode is set */
-							if (state.manual_control_mode == VEHICLE_MANUAL_CONTROL_MODE_SAS ||
-								state.manual_control_mode == VEHICLE_MANUAL_CONTROL_MODE_DIRECT) {
-
-								if (state.manual_sas_mode == VEHICLE_MANUAL_SAS_MODE_ROLL_PITCH_ABS_YAW_RATE) {
-									rates_sp.yaw = manual.yaw;
-									control_yaw_position = false;
-
-								} else {
-									/*
-									 * This mode SHOULD be the default mode, which is:
-									 * VEHICLE_MANUAL_SAS_MODE_ROLL_PITCH_ABS_YAW_ABS
-									 *
-									 * However, we fall back to this setting for all other (nonsense)
-									 * settings as well.
-									 */
-
-									/* only move setpoint if manual input is != 0 */
-									if ((manual.yaw < -0.01f || 0.01f < manual.yaw) && (
-											state.manual_sas_mode != VEHICLE_MANUAL_SAS_MODE_ROLL_PITCH_ABS_YAW_ABS ||
-											manual.throttle > 0.3f)) {
-										rates_sp.yaw = manual.yaw;
-										control_yaw_position = false;
-										first_time_after_yaw_speed_control = true;
-
-									} else {
-										if (first_time_after_yaw_speed_control) {
-											att_sp.yaw_body = att.yaw;
-											first_time_after_yaw_speed_control = false;
-										}
-
-										control_yaw_position = true;
-									}
+							/* only move setpoint if manual input is != 0 */
+							if ((manual.yaw < -0.01f || 0.01f < manual.yaw) && manual.throttle > 0.3f) {	// TODO use landed status instead of throttle
+								rates_sp.yaw = manual.yaw;
+								control_yaw_position = false;
+								reset_yaw_sp = true;
+
+							} else {
+								if (reset_yaw_sp) {
+									att_sp.yaw_body = att.yaw;
+									reset_yaw_sp = false;
 								}
+								control_yaw_position = true;
 							}
 
-							if (state.manual_sas_mode != VEHICLE_MANUAL_SAS_MODE_SIMPLE) {
-								/* don't update attitude setpoint in SIMPLE SAS mode */
+							if (!control_mode.flag_control_position_enabled) {
+								/* don't update attitude setpoint in position control mode */
 								att_sp.roll_body = manual.roll;
 								att_sp.pitch_body = manual.pitch;
-								if (state.manual_sas_mode != VEHICLE_MANUAL_SAS_MODE_ALTITUDE) {
-									/* don't set throttle in alt hold modes */
+								if (!control_mode.flag_control_position_enabled) {
+									/* don't set throttle in altitude hold modes */
 									att_sp.thrust = manual.throttle;
 								}
 							}
@@ -410,7 +321,6 @@
 							att_sp.timestamp = hrt_absolute_time();
 						}
 
->>>>>>> a013fc5d
 						if (motor_test_mode) {
 							printf("testmode");
 							att_sp.roll_body = 0.0f;
@@ -424,32 +334,20 @@
 						orb_publish(ORB_ID(vehicle_attitude_setpoint), att_sp_pub, &att_sp);
 
 					} else {
-<<<<<<< HEAD
-=======
-						/* manual rate inputs, from RC control or joystick */
-						if (state.flag_control_rates_enabled &&
-							state.manual_control_mode == VEHICLE_MANUAL_CONTROL_MODE_RATES) {
+						/* manual rate inputs (ACRO), from RC control or joystick */
+						if (control_mode.flag_control_rates_enabled) {
 							rates_sp.roll = manual.roll;
->>>>>>> a013fc5d
-
-						//XXX TODO add acro mode here
-
-						/* manual rate inputs, from RC control or joystick */
-//						if (state.flag_control_rates_enabled &&
-//						    state.manual_control_mode == VEHICLE_MANUAL_CONTROL_MODE_RATES) {
-//							rates_sp.roll = manual.roll;
-//
-//							rates_sp.pitch = manual.pitch;
-//							rates_sp.yaw = manual.yaw;
-//							rates_sp.thrust = manual.throttle;
-//							rates_sp.timestamp = hrt_absolute_time();
-//						}
+							rates_sp.pitch = manual.pitch;
+							rates_sp.yaw = manual.yaw;
+							rates_sp.thrust = manual.throttle;
+							rates_sp.timestamp = hrt_absolute_time();
+						}
 					}
 				}
 
 				/** STEP 3: Identify the controller setup to run and set up the inputs correctly */
 				if (control_mode.flag_control_attitude_enabled) {
-					multirotor_control_attitude(&att_sp, &att, &rates_sp, control_yaw_position, &control_debug_pub, &control_debug);
+					multirotor_control_attitude(&att_sp, &att, &rates_sp, control_yaw_position);
 
 					orb_publish(ORB_ID(vehicle_rates_setpoint), rates_sp_pub, &rates_sp);
 				}
@@ -457,8 +355,7 @@
 				/* measure in what intervals the controller runs */
 				perf_count(mc_interval_perf);
 
-				float rates[3];
-				float rates_acc[3];
+				float gyro[3];
 
 				/* get current rate setpoint */
 				bool rates_sp_valid = false;
@@ -469,21 +366,16 @@
 				}
 
 				/* apply controller */
-				rates[0] = att.rollspeed;
-				rates[1] = att.pitchspeed;
-				rates[2] = att.yawspeed;
-
-				multirotor_control_rates(&rates_sp, rates, &actuators, &control_debug_pub, &control_debug);
+				gyro[0] = att.rollspeed;
+				gyro[1] = att.pitchspeed;
+				gyro[2] = att.yawspeed;
+
+				multirotor_control_rates(&rates_sp, gyro, &actuators);
 				orb_publish(ORB_ID_VEHICLE_ATTITUDE_CONTROLS, actuator_pub, &actuators);
 
-				orb_publish(ORB_ID(vehicle_control_debug), control_debug_pub, &control_debug);
-
-				/* update control_mode */
+				/* update state */
 				flag_control_attitude_enabled = control_mode.flag_control_attitude_enabled;
 				flag_control_manual_enabled = control_mode.flag_control_manual_enabled;
-				flag_control_position_enabled = control_mode.flag_control_position_enabled;
-				flag_control_velocity_enabled = control_mode.flag_control_velocity_enabled;
-				flag_armed = armed.armed;
 
 				perf_end(mc_loop_perf);
 			} /* end of poll call for attitude updates */
