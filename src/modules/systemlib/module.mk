--- conflicted
+++ resolved
@@ -1,6 +1,6 @@
 ############################################################################
 #
-#   Copyright (c) 2012-2014 PX4 Development Team. All rights reserved.
+#   Copyright (c) 2012-2015 PX4 Development Team. All rights reserved.
 #
 # Redistribution and use in source and binary forms, with or without
 # modification, are permitted provided that the following conditions
@@ -52,8 +52,8 @@
 		   mcu_version.c \
 		   bson/tinybson.c \
 		   circuit_breaker.cpp \
-<<<<<<< HEAD
-		   circuit_breaker_params.c 
+		   circuit_breaker_params.c \
+		   $(BUILD_DIR)git_version.c
 
 ifeq ($(PX4_TARGET_OS),nuttx)
 SRCS		+= err.c \
@@ -63,11 +63,6 @@
 ifneq ($(PX4_TARGET_OS),qurt)
 SRCS 		+= hx_stream.c 
 endif
-=======
-		   circuit_breaker_params.c \
-		   mcu_version.c \
-		   $(BUILD_DIR)git_version.c
->>>>>>> ccac324f
 
 MAXOPTIMIZATION	 = -Os
 
