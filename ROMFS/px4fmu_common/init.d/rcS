--- conflicted
+++ resolved
@@ -59,35 +59,19 @@
 if [ $MODE == autostart ]
 then
 	echo "[init] AUTOSTART mode"
+
+	#
+	# Start CDC/ACM serial driver
+	#
+	sercon
+	
+	#
+	# Start the ORB (first app to start)
+	#
+	uorb start
 	
 	#
 	# Load parameters
-	#
-	param select /fs/microsd/params
-	if [ -f /fs/microsd/params ]
-	then
-		if param load /fs/microsd/params
-		then
-			echo "[init] Parameters loaded"
-		else
-			echo "[init] Parameter file corrupt - ignoring"
-		fi
-	fi
-
-	#
-	# Start CDC/ACM serial driver
-	#
-	sercon
-	
-	#
-	# Start the ORB (first app to start)
-	#
-	uorb start
-	
-	#
-<<<<<<< HEAD
-=======
-	# Load microSD params
 	#
 	if mtd start
 	then
@@ -108,10 +92,9 @@
 				echo "Parameter file corrupt - ignoring"
 			fi
 		fi
-	fi
-	
-	#
->>>>>>> b529e112
+	fi	
+	
+	#
 	# Start system state indicator
 	#
 	if rgbled start
